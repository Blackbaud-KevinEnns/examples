/**
 * Copyright 2016 Confluent Inc.
 *
 * Licensed under the Apache License, Version 2.0 (the "License");
 * you may not use this file except in compliance with the License.
 * You may obtain a copy of the License at
 *
 * http://www.apache.org/licenses/LICENSE-2.0
 *
 * Unless required by applicable law or agreed to in writing, software
 * distributed under the License is distributed on an "AS IS" BASIS,
 * WITHOUT WARRANTIES OR CONDITIONS OF ANY KIND, either express or implied.
 * See the License for the specific language governing permissions and
 * limitations under the License.
 */
package io.confluent.examples.streams;

import io.confluent.examples.streams.utils.GenericAvroSerde;
import io.confluent.examples.streams.utils.PriorityQueueSerde;
import io.confluent.examples.streams.utils.WindowedSerde;
import io.confluent.kafka.serializers.AbstractKafkaAvroSerDeConfig;

import org.apache.avro.Schema;
import org.apache.avro.generic.GenericData;
import org.apache.avro.generic.GenericRecord;
import org.apache.kafka.common.serialization.Serde;
import org.apache.kafka.common.serialization.Serdes;
import org.apache.kafka.streams.KafkaStreams;
import org.apache.kafka.streams.KeyValue;
import org.apache.kafka.streams.StreamsConfig;
import org.apache.kafka.streams.kstream.KStream;
import org.apache.kafka.streams.kstream.KStreamBuilder;
import org.apache.kafka.streams.kstream.KTable;
import org.apache.kafka.streams.kstream.TimeWindows;
import org.apache.kafka.streams.kstream.Windowed;

import java.io.File;
import java.util.Comparator;
import java.util.PriorityQueue;
import java.util.Properties;

/**
 * Create a data feed of the top 100 news articles per industry, ranked by click-through-rate
 * (assuming this is for the past hour).
 *
 * Note: The generic Avro binding is used for serialization/deserialization.  This means the
 * appropriate Avro schema files must be provided for each of the "intermediate" Avro classes, i.e.
 * whenever new types of Avro objects (in the form of GenericRecord) are being passed between
 * processing steps.
 *
 * Note: This example uses lambda expressions and thus works with Java 8+ only.
 */
public class TopArticlesLambdaExample {

    private static boolean isArticle(GenericRecord record) {
        String flags = (String) record.get("flags");

        return flags.contains("ART");
    }

    public static void main(String[] args) throws Exception {
        Properties streamsConfiguration = new Properties();
        // Give the Streams application a unique name.  The name must be unique in the Kafka cluster
        // against which the application is run.
        streamsConfiguration.put(StreamsConfig.APPLICATION_ID_CONFIG, "top-articles-lambda-example");
        // Where to find Kafka broker(s).
        streamsConfiguration.put(StreamsConfig.BOOTSTRAP_SERVERS_CONFIG, "localhost:9092");
        // Where to find the corresponding ZooKeeper ensemble.
        streamsConfiguration.put(StreamsConfig.ZOOKEEPER_CONNECT_CONFIG, "localhost:2181");
        // Where to find the Confluent schema registry instance(s)
        streamsConfiguration.put(AbstractKafkaAvroSerDeConfig.SCHEMA_REGISTRY_URL_CONFIG, "http://localhost:8081");
        // Specify default (de)serializers for record keys and for record values.
        streamsConfiguration.put(StreamsConfig.KEY_SERDE_CLASS_CONFIG, Serdes.String().getClass().getName());
        streamsConfiguration.put(StreamsConfig.VALUE_SERDE_CLASS_CONFIG, GenericAvroSerde.class);

        final Serde<String> stringSerde = Serdes.String();
        final Serde<GenericRecord> avroSerde = new GenericAvroSerde();
        final Serde<Windowed<String>> windowedStringSerde = new WindowedSerde<>(stringSerde);

        KStreamBuilder builder = new KStreamBuilder();

        KStream<byte[], GenericRecord> views = builder.stream("PageViews");

        KStream<GenericRecord, GenericRecord> articleViews = views
                // filter only article pages
                .filter((dummy, record) -> isArticle(record))
                // map <page id, industry> as key
                .map((dummy, article) -> new KeyValue<>(article, article));

        Schema schema = new Schema.Parser().parse(new File("pageviewstats.avsc"));

        KTable<Windowed<GenericRecord>, Long> viewCounts = articleViews
                // count the clicks per hour, using tumbling windows with a size of one hour
                .groupByKey(avroSerde, avroSerde)
<<<<<<< HEAD
                .count(TimeWindows.of(60 * 60 * 1000L),"PageViewCountWindows");
=======
                .count(TimeWindows.of(60 * 60 * 1000L), "PageViewCountStore");
>>>>>>> 33f3d29e

        KTable<Windowed<String>, PriorityQueue<GenericRecord>> allViewCounts = viewCounts
            .groupBy(
                // the selector
                (windowedArticle, count) -> {
                  // project on the industry field for key
                  Windowed<String> windowedIndustry =
                      new Windowed<>((String) windowedArticle.key().get("industry"), windowedArticle.window());
                  // add the page into the value
                  GenericRecord viewStats = new GenericData.Record(schema);
                  viewStats.put("page", "pageId");
                  viewStats.put("industry", "industryName");
                  viewStats.put("count", count);
                  return new KeyValue<>(windowedIndustry, viewStats);
                },
                windowedStringSerde,
                avroSerde
            ).aggregate(
                        // the initializer
                        () -> {
                            Comparator<GenericRecord> comparator =
                                (o1, o2) -> (int) ((Long) o1.get("count") - (Long) o2.get("count"));
                            return new PriorityQueue<>(comparator);
                        },

                        // the "add" aggregator
                        (windowedIndustry, record, queue) -> {
                            queue.add(record);
                            return queue;
                        },

                        // the "remove" aggregator
                        (windowedIndustry, record, queue) -> {
                            queue.remove(record);
                            return queue;
                        },

                        new PriorityQueueSerde<>(),
                        "AllArticles"
                );

        int topN = 100;
        KTable<Windowed<String>, String> topViewCounts = allViewCounts
                .mapValues(queue -> {
                    StringBuilder sb = new StringBuilder();
                    for (int i = 0; i < topN; i++) {
                        GenericRecord record = queue.poll();
                        if (record == null)
                            break;
                        sb.append((String) record.get("page"));
                        sb.append("\n");
                    }
                    return sb.toString();
                });

        topViewCounts.to(windowedStringSerde, stringSerde, "TopNewsPerIndustry");

        KafkaStreams streams = new KafkaStreams(builder, streamsConfiguration);
        streams.start();
    }

}<|MERGE_RESOLUTION|>--- conflicted
+++ resolved
@@ -92,11 +92,7 @@
         KTable<Windowed<GenericRecord>, Long> viewCounts = articleViews
                 // count the clicks per hour, using tumbling windows with a size of one hour
                 .groupByKey(avroSerde, avroSerde)
-<<<<<<< HEAD
-                .count(TimeWindows.of(60 * 60 * 1000L),"PageViewCountWindows");
-=======
                 .count(TimeWindows.of(60 * 60 * 1000L), "PageViewCountStore");
->>>>>>> 33f3d29e
 
         KTable<Windowed<String>, PriorityQueue<GenericRecord>> allViewCounts = viewCounts
             .groupBy(
